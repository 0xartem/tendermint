--- conflicted
+++ resolved
@@ -263,14 +263,9 @@
 }
 
 func (memR *Reactor) decodeMsg(bz []byte) (msg MempoolMessage, err error) {
-<<<<<<< HEAD
-	if l := len(bz); l > memR.config.MaxMsgBytes {
-		return msg, ErrTxTooLarge{memR.config.MaxMsgBytes, l}
-=======
 	maxMsgSize := calcMaxMsgSize(memR.config.MaxTxBytes)
 	if l := len(bz); l > maxMsgSize {
 		return msg, ErrTxTooLarge{maxMsgSize, l}
->>>>>>> 5346d8b9
 	}
 	err = cdc.UnmarshalBinaryBare(bz, &msg)
 	return
@@ -288,15 +283,8 @@
 	return fmt.Sprintf("[TxMessage %v]", m.Tx)
 }
 
-<<<<<<< HEAD
-// calcMaxTxSize returns the max size of Tx
-// account for amino overhead of TxMessage
-func calcMaxTxSize(maxMsgSize int) int {
-	return maxMsgSize - aminoOverheadForTxMessage
-=======
 // calcMaxMsgSize returns the max size of TxMessage
 // account for amino overhead of TxMessage
 func calcMaxMsgSize(maxTxSize int) int {
 	return maxTxSize + aminoOverheadForTxMessage
->>>>>>> 5346d8b9
 }